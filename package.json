{
  "name": "very-simple-queue",
  "version": "1.3.2",
  "author": "Maximiliano Jimenez <jimenez@maximiliano.com.ar>",
  "description": "Very Simple Queue is a job queue with a simple API and support for sqlite3, redis and mysql",
  "keywords": [
    "queue",
    "job",
    "sqlite",
    "sqlite3",
    "redis",
    "mysql",
    "persistent",
    "concurrent",
    "concurrency",
    "threads"
  ],
  "repository": {
    "type": "git",
    "url": "git+https://github.com/jimenezmaximiliano/very-simple-queue.git"
  },
  "license": "ISC",
  "bugs": {
    "url": "https://github.com/jimenezmaximiliano/very-simple-queue/issues"
  },
  "homepage": "https://github.com/jimenezmaximiliano/very-simple-queue",
  "scripts": {
    "test": "node ./tests/integration/testQueueClient.js ./tests/unit/testWorker.js",
    "unit": "node ./tests/unit/testWorker.js",
    "docs": "jsdoc-to-markdown --heading-depth 3 --template README.hbs  --separators --example-lang js src/VerySimpleQueue.js src/types/Sqlite3DriverConfig.js src/types/JobHandler.js src/types/WorkerSettings.js > README.md",
    "start-mysql": "docker run --name vsq-mysql -p 3306:3306 -e MYSQL_ROOT_PASSWORD=root -d mysql",
    "stop-mysql": "docker kill vsq-mysql && docker rm vsq-mysql",
    "start-redis": "docker run --name vsq-redis -d -p 6379:6379 redis",
    "stop-redis": "docker kill vsq-redis && docker rm vsq-redis",
    "test-manual-concurrency-single-thread": "./tests/manual/concurrency/singleThread.sh",
    "test-manual-concurrency-multi-thread": "./tests/manual/concurrency/multiThread.sh"
  },
  "dependencies": {
    "mysql2": "^2.1.0",
    "redis": "^3.0.2",
    "redlock": "^4.1.0",
<<<<<<< HEAD
    "sqlite3": "^5.0.3",
=======
    "sqlite3": "https://github.com/TryGhost/node-sqlite3",
>>>>>>> e7e217c9
    "uuid": "^8.0.0"
  },
  "engines": {
    "node": ">=12"
  },
  "devDependencies": {
    "babel-eslint": "^10.1.0",
    "eslint": "^7.32.0",
    "eslint-config-airbnb": "^18.1.0",
    "eslint-plugin-import": "^2.20.2",
    "eslint-plugin-jsx-a11y": "^6.2.3",
    "eslint-plugin-react": "^7.19.0",
    "tape": "^5.0.0",
    "testdouble": "^3.16.0"
  },
  "main": "index.js",
  "files": [
    "src",
    "index.js",
    "LICENSE.md",
    "README.md"
  ]
}<|MERGE_RESOLUTION|>--- conflicted
+++ resolved
@@ -39,11 +39,7 @@
     "mysql2": "^2.1.0",
     "redis": "^3.0.2",
     "redlock": "^4.1.0",
-<<<<<<< HEAD
-    "sqlite3": "^5.0.3",
-=======
     "sqlite3": "https://github.com/TryGhost/node-sqlite3",
->>>>>>> e7e217c9
     "uuid": "^8.0.0"
   },
   "engines": {
